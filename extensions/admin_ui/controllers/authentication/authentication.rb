--- conflicted
+++ resolved
@@ -87,12 +87,8 @@
     (print_error "invalid session";return @body = "{ success : true }") if not @session.valid_session?(@request)
 
     @headers['Content-Type']='application/json; charset=UTF-8'
-<<<<<<< HEAD
+    @headers['X-Frame-Options']='sameorigin'
 
-=======
-    @headers['X-Frame-Options']='sameorigin'
-    
->>>>>>> f6089c70
     # set the session to be log out
     @session.set_logged_out
 
