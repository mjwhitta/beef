--- conflicted
+++ resolved
@@ -15,12 +15,8 @@
 require './check_environment' # Basic log in and log out tests
 require './tc_debug_modules' # RESTful API tests (as well as debug modules)
 require './tc_login' # Basic log in and log out tests
-<<<<<<< HEAD
-#require './tc_jools' # Basic tests for jools
-=======
 require './tc_jools' # Basic tests for jools
 require './tc_network_rest' # Basic tests for Network extension RESTful API interface
->>>>>>> fa2f1754
 #require './tc_dns_rest' # Basic tests for DNS RESTful API interface
 require './tc_social_engineering_rest' # Basic tests for social engineering RESTful API interface
 require './tc_webrtc_rest' # Basic tests for WebRTC extension
@@ -32,12 +28,8 @@
     suite << TC_CheckEnvironment.suite
     suite << TC_Login.suite
     suite << TC_DebugModules.suite
-<<<<<<< HEAD
-    #suite << TC_Jools.suite
-=======
     suite << TC_Jools.suite
     suite << TC_NetworkRest.suite
->>>>>>> fa2f1754
     #suite << TC_DnsRest.suite
     suite << TC_SocialEngineeringRest.suite
     suite << TC_WebRTCRest.suite
